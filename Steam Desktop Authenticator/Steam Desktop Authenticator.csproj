--- conflicted
+++ resolved
@@ -1,97 +1,76 @@
-﻿<Project Sdk="Microsoft.NET.Sdk">
-  <PropertyGroup>
-    <TargetFramework>net8.0-windows</TargetFramework>
-    <OutputType>WinExe</OutputType>
-    <RootNamespace>Steam_Desktop_Authenticator</RootNamespace>
-<<<<<<< HEAD
-    <IsWebBootstrapper>false</IsWebBootstrapper>
-    <PublishUrl>publish\</PublishUrl>
-    <Install>true</Install>
-    <InstallFrom>Disk</InstallFrom>
-    <UpdateEnabled>false</UpdateEnabled>
-    <UpdateMode>Foreground</UpdateMode>
-    <UpdateInterval>7</UpdateInterval>
-    <UpdateIntervalUnits>Days</UpdateIntervalUnits>
-    <UpdatePeriodically>false</UpdatePeriodically>
-    <UpdateRequired>false</UpdateRequired>
-    <MapFileExtensions>true</MapFileExtensions>
-=======
->>>>>>> 3443a525
-    <ApplicationRevision>0</ApplicationRevision>
-    <ApplicationVersion>0.2.2.%2a</ApplicationVersion>
-    <UseApplicationTrust>false</UseApplicationTrust>
-    <BootstrapperEnabled>true</BootstrapperEnabled>
-    <GenerateAssemblyInfo>false</GenerateAssemblyInfo>
-    <UseWindowsForms>true</UseWindowsForms>
-    <ImportWindowsDesktopTargets>true</ImportWindowsDesktopTargets>
-  </PropertyGroup>
-  <PropertyGroup>
-<<<<<<< HEAD
-    <AssemblyOriginatorKeyFile>
-    </AssemblyOriginatorKeyFile>
-  </PropertyGroup>
-  <PropertyGroup>
-    <ApplicationIcon>icon.ico</ApplicationIcon>
-    <PlatformTarget>AnyCPU</PlatformTarget>
-    <Version>1.0.15</Version>
-    <Title>Steam Desktop Authenticator</Title>
-    <Authors>Jesse</Authors>
-    <Description>Desktop implementation of Steam's mobile authenticator app</Description>
-    <Copyright>Copyright 2017</Copyright>
-    <PackageProjectUrl>https://github.com/Jessecar96/SteamDesktopAuthenticator</PackageProjectUrl>
-    <PackageIcon>..\icon.png</PackageIcon>
-  </PropertyGroup>
-  <PropertyGroup Condition="'$(Configuration)|$(Platform)'=='Debug|AnyCPU'">
-    <Optimize>False</Optimize>
-    <NoWarn>1701;1702;CA1416</NoWarn>
-  </PropertyGroup>
-  <PropertyGroup Condition="'$(Configuration)|$(Platform)'=='Release|AnyCPU'">
-    <Optimize>True</Optimize>
-    <NoWarn>1701;1702;CA1416</NoWarn>
-=======
-    <ApplicationIcon>icon.ico</ApplicationIcon>
-    <StartupObject>Steam_Desktop_Authenticator.Program</StartupObject>
-  </PropertyGroup>
-  <PropertyGroup Condition="'$(Configuration)|$(Platform)'=='Debug|AnyCPU'">
-    <DebugType>portable</DebugType>
-  </PropertyGroup>
-  <PropertyGroup Condition="'$(Configuration)|$(Platform)'=='Release|AnyCPU'">
-    <DebugType>none</DebugType>
->>>>>>> 3443a525
-  </PropertyGroup>
-  <ItemGroup>
-    <Compile Update="ConfirmationButton.cs">
-      <SubType>Component</SubType>
-    </Compile>
-  </ItemGroup>
-  <ItemGroup>
-    <ProjectReference Include="..\lib\SteamAuth\SteamAuth\SteamAuth.csproj" />
-  </ItemGroup>
-  <ItemGroup>
-    <Content Include="icon.ico" />
-<<<<<<< HEAD
-  </ItemGroup>
-  <ItemGroup>
-    <None Include="..\icon.png">
-      <Pack>True</Pack>
-      <PackagePath>\</PackagePath>
-    </None>
-  </ItemGroup>
-  <ItemGroup>
-    <PackageReference Include="CommandLineParser" Version="2.9.1" />
-    <PackageReference Include="Microsoft.CSharp" Version="4.7.0" />
-    <PackageReference Include="protobuf-net" Version="3.2.30" />
-    <PackageReference Include="protobuf-net.Core" Version="3.2.30" />
-    <PackageReference Include="SteamKit2" Version="2.5.0" />
-    <PackageReference Include="System.Data.DataSetExtensions" Version="4.5.0" />
-    <PackageReference Include="Newtonsoft.Json" Version="13.0.3" />
-    <PackageReference Include="System.Collections.Immutable" Version="8.0.0" />
-    <PackageReference Include="System.Runtime.CompilerServices.Unsafe" Version="6.0.0" />
-=======
-  </ItemGroup>
-  <ItemGroup>
-    <PackageReference Include="CommandLineParser" Version="2.9.1" />
-    <PackageReference Include="SteamKit2" Version="3.0.0-Beta.4" />
->>>>>>> 3443a525
-  </ItemGroup>
+﻿<Project Sdk="Microsoft.NET.Sdk">
+  <PropertyGroup>
+    <TargetFramework>net8.0-windows</TargetFramework>
+    <OutputType>WinExe</OutputType>
+    <RootNamespace>Steam_Desktop_Authenticator</RootNamespace>
+    <IsWebBootstrapper>false</IsWebBootstrapper>
+    <PublishUrl>publish\</PublishUrl>
+    <Install>true</Install>
+    <InstallFrom>Disk</InstallFrom>
+    <UpdateEnabled>false</UpdateEnabled>
+    <UpdateMode>Foreground</UpdateMode>
+    <UpdateInterval>7</UpdateInterval>
+    <UpdateIntervalUnits>Days</UpdateIntervalUnits>
+    <UpdatePeriodically>false</UpdatePeriodically>
+    <UpdateRequired>false</UpdateRequired>
+    <MapFileExtensions>true</MapFileExtensions>
+    <ApplicationRevision>0</ApplicationRevision>
+    <ApplicationVersion>0.2.2.%2a</ApplicationVersion>
+    <UseApplicationTrust>false</UseApplicationTrust>
+    <BootstrapperEnabled>true</BootstrapperEnabled>
+    <GenerateAssemblyInfo>false</GenerateAssemblyInfo>
+    <UseWindowsForms>true</UseWindowsForms>
+    <ImportWindowsDesktopTargets>true</ImportWindowsDesktopTargets>
+  </PropertyGroup>
+  <PropertyGroup>
+    <AssemblyOriginatorKeyFile>
+    </AssemblyOriginatorKeyFile>
+  </PropertyGroup>
+  <PropertyGroup>
+    <ApplicationIcon>icon.ico</ApplicationIcon>
+    <PlatformTarget>AnyCPU</PlatformTarget>
+    <Version>1.0.15</Version>
+    <Title>Steam Desktop Authenticator</Title>
+    <Authors>Jesse</Authors>
+    <Description>Desktop implementation of Steam's mobile authenticator app</Description>
+    <Copyright>Copyright 2017</Copyright>
+    <PackageProjectUrl>https://github.com/Jessecar96/SteamDesktopAuthenticator</PackageProjectUrl>
+    <PackageIcon>..\icon.png</PackageIcon>
+  </PropertyGroup>
+  <PropertyGroup Condition="'$(Configuration)|$(Platform)'=='Debug|AnyCPU'">
+    <Optimize>False</Optimize>
+    <NoWarn>1701;1702;CA1416</NoWarn>
+  </PropertyGroup>
+  <PropertyGroup Condition="'$(Configuration)|$(Platform)'=='Release|AnyCPU'">
+    <Optimize>True</Optimize>
+    <NoWarn>1701;1702;CA1416</NoWarn>
+  </PropertyGroup>
+  <ItemGroup>
+    <Compile Update="ConfirmationButton.cs">
+      <SubType>Component</SubType>
+    </Compile>
+  </ItemGroup>
+  <ItemGroup>
+    <ProjectReference Include="..\lib\SteamAuth\SteamAuth\SteamAuth.csproj" />
+  </ItemGroup>
+  <ItemGroup>
+    <Content Include="icon.ico" />
+  </ItemGroup>
+  <ItemGroup>
+    <None Include="..\icon.png">
+      <Pack>True</Pack>
+      <PackagePath>\</PackagePath>
+    </None>
+  </ItemGroup>
+  <ItemGroup>
+    <PackageReference Include="CommandLineParser" Version="2.9.1" />
+    <PackageReference Include="Microsoft.CSharp" Version="4.7.0" />
+    <PackageReference Include="protobuf-net" Version="3.2.30" />
+    <PackageReference Include="protobuf-net.Core" Version="3.2.30" />
+    <PackageReference Include="SteamKit2" Version="3.0.0-Beta.4" />
+    <PackageReference Include="System.Data.DataSetExtensions" Version="4.5.0" />
+    <PackageReference Include="Newtonsoft.Json" Version="13.0.3" />
+    <PackageReference Include="System.Collections.Immutable" Version="8.0.0" />
+    <PackageReference Include="System.Runtime.CompilerServices.Unsafe" Version="6.0.0" />
+  </ItemGroup>
 </Project>